--- conflicted
+++ resolved
@@ -138,10 +138,6 @@
 
     public
 
-<<<<<<< HEAD
-    # Create a pool of actors that share a common mailbox
-    def self.pool(count, *args, &block)
-=======
     # Create a pool of actors that share a common mailbox.
     #   
     # Every `Actor` instance operates on its own thread. When one thread isn't enough capacity
@@ -178,8 +174,7 @@
     #   #=> [6] handled by #<EchoActor:0x007fc8014fb8b8>
     #   #=> [7] handled by #<EchoActor:0x007fc8014fb818>
     #   #=> [8] handled by #<EchoActor:0x007fc8014fb890>
-    def self.pool(count, *args)
->>>>>>> 76d53338
+    def self.pool(count, *args, &block)
       raise ArgumentError.new('count must be greater than zero') unless count > 0
       mailbox = Queue.new
       actors = count.times.collect do
